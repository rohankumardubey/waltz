This website was created with [Docusaurus](https://docusaurus.io/).

# Publishing docs

## Required Installations:
1. Make sure [Node.js is installed](https://nodejs.org/en/download/).
2. Make sure yarn is installed (`brew install yarn`).
3. Install docusaurus (from the `website` directory, `npm install docusaurus`).
<<<<<<< HEAD
4. Start the webserver (`yarn start`).
5. Point the browser to http://localhost:3000/ if the browser is not opened automatically.
=======
>>>>>>> 5610394b

For steps 1 and 2, see details [here](https://docusaurus.io/docs/en/installation).

## Testing your docs updates on localhost:
1. Start the webserver by doing `yarn start`, it will redirect to a published docs page on your default browser.

## Publishing to public docs site:
1. Make sure that your local master has the intended docs changes to be published.
2. Run the following script from inside /website directory,
    ```
    GIT_USER=<GIT_USER> \ # The publisher's git username with push access to the waltz repository.
    CURRENT_BRANCH=master \ # (Optional) `master` by default. Can publish a specific branch by updating here.
    USE_SSH=true \ # (Optional) `false` by default. If false, uses HTTPS.
    yarn run publish-gh-pages
    ```
3. It updates the `gh-pages` branch on Waltz remote repo, or creates it if there is none already.
4. The website is served from the `gh-pages` branch.<|MERGE_RESOLUTION|>--- conflicted
+++ resolved
@@ -6,11 +6,6 @@
 1. Make sure [Node.js is installed](https://nodejs.org/en/download/).
 2. Make sure yarn is installed (`brew install yarn`).
 3. Install docusaurus (from the `website` directory, `npm install docusaurus`).
-<<<<<<< HEAD
-4. Start the webserver (`yarn start`).
-5. Point the browser to http://localhost:3000/ if the browser is not opened automatically.
-=======
->>>>>>> 5610394b
 
 For steps 1 and 2, see details [here](https://docusaurus.io/docs/en/installation).
 
