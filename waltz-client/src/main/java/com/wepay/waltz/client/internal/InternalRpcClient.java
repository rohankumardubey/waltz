package com.wepay.waltz.client.internal;

import com.wepay.waltz.client.WaltzClientCallbacks;
import com.wepay.waltz.client.internal.network.WaltzNetworkClient;
import com.wepay.zktools.clustermgr.Endpoint;
import io.netty.handler.ssl.SslContext;

import java.util.HashMap;
import java.util.List;
import java.util.Map;
import java.util.Set;
import java.util.concurrent.CompletableFuture;
import java.util.concurrent.Future;

/**
 * An internal implementation of {@link RpcClient}, extending {@link InternalBaseClient}.
 */
public class InternalRpcClient extends InternalBaseClient implements RpcClient {

    /**
     * Class Constructor, automatically mounts all partitions.
     *
     * @param sslCtx the {@link SslContext}
     * @param maxConcurrentTransactions the maximum number of concurrent transactions.
     * @param callbacks a {@link WaltzClientCallbacks} instance.
     */
    public InternalRpcClient(SslContext sslCtx, int maxConcurrentTransactions, WaltzClientCallbacks callbacks) {
        // InternalRpcClient always mounts all partition
        super(true, sslCtx, maxConcurrentTransactions, callbacks, null);
    }

    /**
     * Invoked when a {@link Partition} is being mounted.
     * Resubmits outstanding transaction data requests, if any.
     * Resubmits high watermark requests, if any.
     *
     * @param networkClient the {@code WaltzNetworkClient} being used to mount the partition.
     * @param partition the {@code Partition} being mounted.
     */
    @Override
    public void onMountingPartition(final WaltzNetworkClient networkClient, final Partition partition) {
        partition.resubmitTransactionDataRequests();
        partition.resubmitHighWaterMarkRequests();
    }

    /**
     * Gets transaction data of a given transaction id from a given partition id.
     *
     * @param partitionId the id of the partition to read from.
     * @param transactionId the id of the transaction to read.
     * @return a {@link Future} which contains the serialized transaction data when complete.
     */
    @Override
    public Future<byte[]> getTransactionData(int partitionId, long transactionId) {
        return getPartition(partitionId).getTransactionData(transactionId);
    }

    /**
     * Gets high watermark from a given partition id.
     *
     * @param partitionId the id of the partition to read from.
     * @return a {@link Future} which contains the high watermark when complete.
     */
    @Override
    public Future<Long> getHighWaterMark(int partitionId) {
        return getPartition(partitionId).getHighWaterMark();
    }

    /**
     * Checks the connectivity
     * 1. to the given server endpoints and also
     * 2. from each server endpoint to the storage nodes within the cluster.
     * Waits for all the completable futures to complete.
     *
     * @param serverEndpoints Set of server endpoints.
     * @return a combined completable future with the connection status per server endpoint.
     * @throws InterruptedException if thrown by the {@code WaltzNetworkClient}
     */
    @Override
    public Future<Map<Endpoint, Map<String, Boolean>>> checkServerConnections(Set<Endpoint> serverEndpoints) throws InterruptedException {
        Map<Endpoint, CompletableFuture<Map<String, Boolean>>> futures = new HashMap<>();
        for (Endpoint endpoint : serverEndpoints) {
            WaltzNetworkClient networkClient = getNetworkClient(endpoint);
            CompletableFuture<Map<String, Boolean>> future = networkClient.checkServerToStorageConnectivity();
            futures.put(endpoint, future);
        }

        return CompletableFuture
                .allOf(futures.values().toArray(new CompletableFuture[futures.size()]))
                .handle((v, t) -> {
                    Map<Endpoint, Map<String, Boolean>> connectivityStatusMap = new HashMap<>();
                    futures
                        .entrySet()
                        .stream()
                        .filter(entry -> !entry.getValue().isCompletedExceptionally())
                        .forEach((entry) -> connectivityStatusMap.put(entry.getKey(), entry.getValue().join()));
                    return connectivityStatusMap;
                });
    }

    /**
     * Gets the list of partitions assigned to the server with serverEndpoint
     *
     * @param serverEndpoint Server from which to fetch the assigned partitions
     * @return Future which will contain the list of partitions when complete
     * @throws InterruptedException if thrown by the {@code WaltzNetworkClient}
     */
    @Override
    public Future<List<Integer>> getServerPartitionAssignments(Endpoint serverEndpoint) throws InterruptedException {
        WaltzNetworkClient networkClient = getNetworkClient(serverEndpoint);
        return networkClient.getServerPartitionAssignments();
    }
<<<<<<< HEAD
=======

    /**
     * Adds the given partition Id as a preferred partition to the given Server Endpoint.
     * @param serverEndpoint Server Endpoint to add the partition to.
     * @param partitionId The partition Id.
     * @return a Completable future that has a Boolean status. True if the preferred partition is added, otherwise
     * false.
     * @throws InterruptedException If thread is interrupted while waiting for Network client channel to be ready.
     */
    @Override
    public CompletableFuture<Boolean> addPreferredPartition(Endpoint serverEndpoint, int partitionId) throws InterruptedException {
        WaltzNetworkClient networkClient = getNetworkClient(serverEndpoint);
        return networkClient.addPreferredPartition(partitionId);
    }

    /**
     * Removes the given partition Id as a preferred partition from the given Server Endpoint.
     * @param serverEndpoint Server Endpoint from which the partition is to be removed.
     * @param partitionId The partition Id.
     * @return a Completable future that has a Boolean status. True if the preferred partition is removed, otherwise
     * false.
     * @throws InterruptedException If thread is interrupted while waiting for Network client channel to be ready.
     */
    @Override
    public CompletableFuture<Boolean> removePreferredPartition(Endpoint serverEndpoint, int partitionId) throws InterruptedException {
        WaltzNetworkClient networkClient = getNetworkClient(serverEndpoint);
        return networkClient.removePreferredPartition(partitionId);
    }

>>>>>>> a2dd8e8f
}<|MERGE_RESOLUTION|>--- conflicted
+++ resolved
@@ -110,19 +110,17 @@
         WaltzNetworkClient networkClient = getNetworkClient(serverEndpoint);
         return networkClient.getServerPartitionAssignments();
     }
-<<<<<<< HEAD
-=======
 
     /**
      * Adds the given partition Id as a preferred partition to the given Server Endpoint.
      * @param serverEndpoint Server Endpoint to add the partition to.
      * @param partitionId The partition Id.
-     * @return a Completable future that has a Boolean status. True if the preferred partition is added, otherwise
-     * false.
+     * @return a Future which will complete with a {@code true} if the preferred partition is added
+     * successfully, a {@code false} otherwise, or an exception if any.
      * @throws InterruptedException If thread is interrupted while waiting for Network client channel to be ready.
      */
     @Override
-    public CompletableFuture<Boolean> addPreferredPartition(Endpoint serverEndpoint, int partitionId) throws InterruptedException {
+    public Future<Boolean> addPreferredPartition(Endpoint serverEndpoint, int partitionId) throws InterruptedException {
         WaltzNetworkClient networkClient = getNetworkClient(serverEndpoint);
         return networkClient.addPreferredPartition(partitionId);
     }
@@ -131,15 +129,14 @@
      * Removes the given partition Id as a preferred partition from the given Server Endpoint.
      * @param serverEndpoint Server Endpoint from which the partition is to be removed.
      * @param partitionId The partition Id.
-     * @return a Completable future that has a Boolean status. True if the preferred partition is removed, otherwise
-     * false.
+     * @return a Future which will complete with a {@code true} if the preferred partition is added
+     * successfully, a {@code false} otherwise, or an exception if any.
      * @throws InterruptedException If thread is interrupted while waiting for Network client channel to be ready.
      */
     @Override
-    public CompletableFuture<Boolean> removePreferredPartition(Endpoint serverEndpoint, int partitionId) throws InterruptedException {
+    public Future<Boolean> removePreferredPartition(Endpoint serverEndpoint,
+                                                    int partitionId) throws InterruptedException {
         WaltzNetworkClient networkClient = getNetworkClient(serverEndpoint);
         return networkClient.removePreferredPartition(partitionId);
     }
-
->>>>>>> a2dd8e8f
 }