package com.wepay.waltz.client.internal.network;

import com.wepay.riff.network.MessageHandler;
import com.wepay.riff.network.MessageProcessingThreadPool;
import com.wepay.riff.network.NetworkClient;
import com.wepay.riff.util.Logging;
import com.wepay.waltz.client.internal.Partition;
<<<<<<< HEAD
import com.wepay.waltz.common.message.AbstractMessage;
=======
import com.wepay.waltz.common.message.AddPreferredPartitionRequest;
>>>>>>> a2dd8e8f
import com.wepay.waltz.common.message.CheckStorageConnectivityRequest;
import com.wepay.waltz.common.message.RemovePreferredPartitionRequest;
import com.wepay.waltz.common.message.FeedRequest;
import com.wepay.waltz.common.message.HighWaterMarkRequest;
import com.wepay.waltz.common.message.LockFailure;
import com.wepay.waltz.common.message.MessageType;
import com.wepay.waltz.common.message.MountRequest;
import com.wepay.waltz.common.message.ReqId;
import com.wepay.waltz.common.message.TransactionDataRequest;
import com.wepay.waltz.common.message.ServerPartitionsAssignmentRequest;
import com.wepay.waltz.exception.NetworkClientClosedException;
import com.wepay.zktools.clustermgr.Endpoint;
import com.wepay.zktools.util.Uninterruptibly;
import io.netty.handler.ssl.SslContext;
import org.slf4j.Logger;

import java.util.ArrayList;
import java.util.HashMap;
import java.util.List;
import java.util.Map;
import java.util.Optional;
import java.util.concurrent.CompletableFuture;
import java.util.concurrent.ConcurrentHashMap;

/**
 * A {@link NetworkClient} implementation for waltz clients to communicate with Waltz cluster.
 *
 * One {@link WaltzNetworkClient} instance is associated with exactly one server in the Waltz cluster.
 */
public class WaltzNetworkClient extends NetworkClient {

    private static final Logger logger = Logging.getLogger(WaltzNetworkClient.class);

    public final int clientId;
    public final Endpoint endpoint;
    public final long seqNum;

    private final WaltzNetworkClientCallbacks networkClientCallbacks;
    private final MessageProcessingThreadPool messageProcessingThreadPool;
    private final Object lock = new Object();
    private final HashMap<Integer, Partition> partitions;

    private boolean channelReady = false;
    private volatile boolean running = true;
    private Map<Integer, CompletableFuture<Object>> outputFuturesPerMessageType;

    /**
     * Class Constructor.
     *
     * @param clientId Unique id assigned to an instance of {@link com.wepay.waltz.client.WaltzClient} on creation.
     * @param endpoint {@link Endpoint} Endpoint of the physical server this instance will be responsible for.
     * @param sslCtx {@link SslContext} SSL context required for communication
     * @param seqNum Sequence number of the {@link WaltzNetworkClient} responsible for the server.
     * @param networkClientCallbacks  {@link WaltzNetworkClientCallbacks}
     * @param messageProcessingThreadPool {@link MessageProcessingThreadPool}
     */
    public WaltzNetworkClient(
        int clientId,
        Endpoint endpoint,
        SslContext sslCtx,
        long seqNum,
        WaltzNetworkClientCallbacks networkClientCallbacks,
        MessageProcessingThreadPool messageProcessingThreadPool
    ) {
        super(endpoint.host, endpoint.port, sslCtx);

        this.clientId = clientId;
        this.endpoint = endpoint;
        this.seqNum = seqNum;
        this.networkClientCallbacks = networkClientCallbacks;
        this.messageProcessingThreadPool = messageProcessingThreadPool;
        this.partitions = new HashMap<>();
        this.outputFuturesPerMessageType = new ConcurrentHashMap<>();
    }

    /**
     * Shuts down this instance by
     *  - Un-mounting all partitions,
     *  - Setting {@link #running} to {@code false}, and
     *  - Completing the futures in {@code outputFuturesPerMessageType} with an exception
     */
    @Override
    protected void shutdown() {
        super.shutdown();

        synchronized (lock) {
            if (running) {
                running = false;

                for (Partition partition : partitions.values()) {
                    partition.unmounted(this);
                }

                outputFuturesPerMessageType.values().stream()
                    .filter(future -> !future.isDone())
                    .forEach(future ->
                        future.completeExceptionally(new Exception("waltz network client instance shutting down"))
                    );
            }

            lock.notifyAll();
        }
        networkClientCallbacks.onNetworkClientDisconnected(this);
    }

    /**
     * Mounts a {@link Partition} to the server owned by this instance,
     * and invokes {@link WaltzNetworkClientCallbacks#onMountingPartition(WaltzNetworkClient, Partition)}.
     *
     * @param partition {@code Partition} to mount.
     */
    public void mountPartition(Partition partition) {
        synchronized (lock) {
            partitions.put(partition.partitionId, partition); // always do this for recovery even when not running
            if (running) {
                // Tell the partition that the client is mounting through this network client
                partition.mounting(this);

                // Actually starting to mount partitions. Call onMountingPartition if the channel is ready
                // Otherwise, we do it when the channel becomes ready
                if (channelReady) {
                    networkClientCallbacks.onMountingPartition(this, partition);
                }
            }
        }
    }

    /**
     * Un-mounts a specific partition.
     *
     * @param partitionId id of the partition to un-mount.
     */
    public void unmountPartition(int partitionId) {
        synchronized (lock) {
            Partition partition = partitions.remove(partitionId);
            if (partition != null) {
                partition.unmounted(this);
            }
        }
    }

    /**
     * Un-mounts all partitions.
     *
     * @return list of all partitions to un-mount.
     */
    public List<Partition> unmountAllPartitions() {
        synchronized (lock) {
            ArrayList<Partition> list = new ArrayList<>(partitions.values());
            for (Partition partition : list) {
                unmountPartition(partition.partitionId);
            }
            return list;
        }
    }

    /**
     * Requests transaction data for a given transactionId.
     *
     * @param reqId reqId of the {@link TransactionDataRequest}.
     * @param transactionId id of the transaction.
     * @throws NetworkClientClosedException if this instance is already closed.
     */
    public void requestTransactionData(ReqId reqId, long transactionId) {
        synchronized (lock) {
            if (!running) {
                throw new NetworkClientClosedException();
            }

            if (channelReady) {
                sendMessage(new TransactionDataRequest(reqId, transactionId));
            } else {
                logger.info("failed to send transaction data request, channel not ready: partitionId=" + reqId.partitionId());
            }
        }
    }

    /**
     * Requests high watermark for a given transactionId.
     *
     * @param reqId reqId of the {@link HighWaterMarkRequest}.
     * @throws NetworkClientClosedException if this instance is already closed.
     */
    public void requestHighWaterMark(ReqId reqId) {
        synchronized (lock) {
            if (!running) {
                throw new NetworkClientClosedException();
            }

            if (channelReady) {
                sendMessage(new HighWaterMarkRequest(reqId));
            } else {
                logger.info("failed to send high watermark request, channel not ready: partitionId=" + reqId.partitionId());
            }
        }
    }

    /**
     * Checks server to storage connectivity.
     * The current thread waits for channel readiness before sending the request to the server. If this client
     * is shutdown before that, an exceptionally completed CompletableFuture is returned.
     *
     * @return a CompletableFuture which will complete with connectivity statuses between this server and
     * all the storage nodes in the cluster, or with an exception, if any.
     * @throws InterruptedException If thread interrupted while waiting for channel to be ready.
     */
    @SuppressWarnings("unchecked")
    public CompletableFuture<Map<String, Boolean>> checkServerToStorageConnectivity() throws InterruptedException {
        ReqId dummyReqId = new ReqId(clientId, 0, 0, 0);
        CompletableFuture<Object> responseFuture =
            sendRequestOnChannelActive(new CheckStorageConnectivityRequest(dummyReqId));

        return responseFuture.thenApply(response -> (Map<String, Boolean>) response);
    }

    /**
     * Requests the list of partitions assigned to this server.
     * The current thread waits for channel readiness before sending the request to the server. If this client
     * is shutdown before that, an exceptionally completed CompletableFuture is returned.
     *
     * @return a CompletableFuture which will complete with the list of partitions assigned to this server,
     * or with an exception, if any.
     * @throws InterruptedException If thread interrupted while waiting for the channel to be ready
     */
    @SuppressWarnings("unchecked")
    public CompletableFuture<List<Integer>> getServerPartitionAssignments() throws InterruptedException {
        ReqId dummyReqId = new ReqId(clientId, 0, 0, 0);
        CompletableFuture<Object> responseFuture =
            sendRequestOnChannelActive(new ServerPartitionsAssignmentRequest(dummyReqId));

        return responseFuture.thenApply(response -> (List<Integer>) response);
    }

    private CompletableFuture<Object> sendRequestOnChannelActive(AbstractMessage requestMessage) throws InterruptedException {
        synchronized (lock) {
            while (running && !channelReady) {
                lock.wait();
            }

            if (!running) {
                CompletableFuture<Object> future = new CompletableFuture<>();
                future.completeExceptionally(new Exception("Cannot reach server, network client instance shutdown"));
                return future;
            }
        }

        return outputFuturesPerMessageType
                .compute(
                    (int) requestMessage.type(),
                    (keyMessageType, valueFuture) -> {
                        if (valueFuture != null && !(valueFuture.isDone())) {
                            return valueFuture;
                        }

                        CompletableFuture<Object> newFuture = new CompletableFuture<>();
                        boolean sent = sendMessage(requestMessage);

                        if (!sent) {
                            newFuture.completeExceptionally(new Exception("Couldn't send message"));
                        }
                        return newFuture;
                    });
    }

    /**
     * Adds the given partition Id as a preferred partition on the server.
     * @param partitionId The partition Id to be added.
     * @return Completable future with Boolean status. True if preferred partition is added successfully, otherwise
     * false.
     * @throws InterruptedException If thread interrupted while waiting for channel to be ready.
     */
    public CompletableFuture<Boolean> addPreferredPartition(int partitionId) throws InterruptedException {
        synchronized (lock) {
            if (running && !channelReady) {
                lock.wait(CHANNEL_NOT_READY_TIMEOUT);
            }

            if (!running) {
                CompletableFuture<Boolean> future = new CompletableFuture<>();
                future.completeExceptionally(new Exception("Cannot reach server, network client instance shutdown"));
                return future;
            } else if (!channelReady) {
                CompletableFuture<Boolean> future = new CompletableFuture<>();
                future.completeExceptionally(new Exception("Cannot reach server, channel not ready"));
                return future;
            }

            while (true) {
                int msgType = MessageType.ADD_PREFERRED_PARTITION_REQUEST;
                CompletableFuture<Object> future = outputFuturesPerMessageType.get(msgType);

                if (future != null && !(future.isDone())) {
                    return future.thenApply(f -> (Boolean) f);
                } else {
                    future = new CompletableFuture<>();
                    outputFuturesPerMessageType.put(msgType, future);
                    ReqId dummyReqId = new ReqId(clientId, 0, partitionId, 0);
                    boolean sent = sendMessage(new AddPreferredPartitionRequest(dummyReqId, partitionId));

                    if (!sent) {
                        future.completeExceptionally(new Exception("Couldn't send message"));
                    }
                    return future.thenApply(f -> (Boolean) f);
                }
            }
        }
    }

    /**
     * Removes the given partition Id as a preferred partition on the server.
     * @param partitionId The partition Id to be removed.
     * @return Completable future with Boolean status. True if preferred partition is removed successfully, otherwise
     * false.
     * @throws InterruptedException If thread interrupted while waiting for channel to be ready.
     */
    public CompletableFuture<Boolean> removePreferredPartition(int partitionId) throws InterruptedException {
        synchronized (lock) {
            if (running && !channelReady) {
                lock.wait(CHANNEL_NOT_READY_TIMEOUT);
            }

            if (!running) {
                CompletableFuture<Boolean> future = new CompletableFuture<>();
                future.completeExceptionally(new Exception("Cannot reach server, network client instance shutdown"));
                return future;
            } else if (!channelReady) {
                CompletableFuture<Boolean> future = new CompletableFuture<>();
                future.completeExceptionally(new Exception("Cannot reach server, channel not ready"));
                return future;
            }

            while (true) {
                int msgType = MessageType.REMOVE_PREFERRED_PARTITION_REQUEST;
                CompletableFuture<Object> future = outputFuturesPerMessageType.get(msgType);

                if (future != null && !(future.isDone())) {
                    return future.thenApply(f -> (Boolean) f);
                } else {
                    future = new CompletableFuture<>();
                    outputFuturesPerMessageType.put(msgType, future);
                    ReqId dummyReqId = new ReqId(clientId, 0, partitionId, 0);
                    boolean sent = sendMessage(new RemovePreferredPartitionRequest(dummyReqId, partitionId));

                    if (!sent) {
                        future.completeExceptionally(new Exception("Couldn't send message"));
                    }
                    return future.thenApply(f -> (Boolean) f);
                }
            }
        }
    }

    @Override
    protected MessageHandler getMessageHandler() {
        WaltzClientHandlerCallbacks handlerCallbacks = new WaltzClientHandlerCallbacksImpl();
        return new WaltzClientHandler(handlerCallbacks, messageProcessingThreadPool);
    }

    private Partition getPartition(int partitionId) {
        synchronized (lock) {
            return partitions.get(partitionId);
        }
    }

    private class WaltzClientHandlerCallbacksImpl implements WaltzClientHandlerCallbacks {
        @Override
        public void onChannelActive() {
            synchronized (lock) {
                channelReady = true;

                // Actually starting to mount partitions. Call onMountingPartition
                for (Partition partition : partitions.values()) {
                    networkClientCallbacks.onMountingPartition(WaltzNetworkClient.this, partition);
                }

                lock.notifyAll();
            }
        }

        @Override
        public void onChannelInactive() {
            synchronized (lock) {
                channelReady = false;

                if (running) {
                    // This happens when the server was shutdown or there was a network error
                    // Close the network client to guarantee the strong order semantics
                    closeAsync();
                }
            }
        }

        @Override
        public void onWritabilityChanged(boolean isWritable) {
            // Do nothing
        }

        @Override
        public void onExceptionCaught(Throwable ex) {
            // Do nothing
        }

        @Override
        public void onPartitionNotReady(int partitionId) {
            Partition partition = getPartition(partitionId);
            if (partition != null) {
                // Retry since this partition is still assigned to this server
                logger.info("Partition was not ready, retrying: partitionId=" + partitionId + " server=" + endpoint);
                // Backoff
                Uninterruptibly.sleep(500);
                sendMessage(new MountRequest(partition.nextReqId(), partition.clientHighWaterMark(), seqNum));
            } else {
                if (logger.isDebugEnabled()) {
                    logger.debug("partition not found: event=onPartitionNotReady partitionId=" + partitionId);
                }
            }
        }

        @Override
        public void onPartitionMounted(int partitionId, ReqId sessionId) {
            synchronized (lock) {
                Partition partition = partitions.get(partitionId);
                if (partition != null) {
                    partition.mounted(WaltzNetworkClient.this);

                    // Send a feed request
                    long clientHighWaterMark = partition.clientHighWaterMark();
                    sendMessage(new FeedRequest(sessionId, clientHighWaterMark));
                } else {
                    if (logger.isDebugEnabled()) {
                        logger.debug("partition not found: event=onPartitionMounted partitionId=" + partitionId);
                    }
                }
            }
        }

        @Override
        public void onFeedSuspended(int partitionId, ReqId sessionId) {
            // Resume the feed immediately.
            Partition partition = getPartition(partitionId);
            if (partition != null) {
                long clientHighWaterMark = partition.clientHighWaterMark();
                sendMessage(new FeedRequest(sessionId, clientHighWaterMark));
            } else {
                if (logger.isDebugEnabled()) {
                    logger.debug("partition not found: event=onFeedSuspended partitionId=" + partitionId);
                }
            }
        }

        @Override
        public void onTransactionIdReceived(long transactionId, int header, ReqId reqId) {
            Partition partition = getPartition(reqId.partitionId());

            // Ignore the transaction if it has an unexpected partition
            if (partition != null) {
                partition.applyTransaction(transactionId, header, reqId, networkClientCallbacks);

            } else {
                if (logger.isDebugEnabled()) {
                    logger.debug("partition not found: event=onTransactionIdReceived partitionId=" + reqId.partitionId() + " transactionId=" + transactionId);
                }
            }
        }

        @Override
        public void onTransactionDataReceived(int partitionId, long transactionId, byte[] data, int checksum, Throwable exception) {
            Partition partition = getPartition(partitionId);

            if (partition != null) {
                partition.transactionDataReceived(transactionId, data, checksum, exception);
            } else {
                if (logger.isDebugEnabled()) {
                    logger.debug("partition not found: event=onTransactionDataReceived partitionId=" + partitionId + " transactionId=" + transactionId);
                }
            }
        }

        @Override
        public void onFlushCompleted(ReqId reqId, long transactionId) {
            Partition partition = getPartition(reqId.partitionId());

            if (partition != null) {
                partition.flushCompleted(reqId, transactionId);
            } else {
                if (logger.isDebugEnabled()) {
                    logger.debug("partition not found: event=onFlushCompleted partitionId=" + reqId.partitionId());
                }
            }
        }

        @Override
        public void onLockFailed(LockFailure lockFailure) {
            ReqId reqId = lockFailure.reqId;
            Partition partition = getPartition(reqId.partitionId());

            if (partition != null) {
                partition.lockFailed(lockFailure);
            } else {
                if (logger.isDebugEnabled()) {
                    logger.debug("partition not found: event=onFlushCompleted partitionId=" + reqId.partitionId());
                }
            }
        }

        @Override
        public void onHighWaterMarkReceived(int partitionId, long highWaterMark) {
            Partition partition = getPartition(partitionId);

            if (partition != null) {
                partition.highWaterMarkReceived(highWaterMark);
            } else {
                if (logger.isDebugEnabled()) {
                    logger.debug("partition not found: event=onHighWaterMarkReceived partitionId=" + partitionId);
                }
            }
        }

        @Override
        public void onCheckStorageConnectivityResponseReceived(Map<String, Boolean> storageConnectivityMap) {
            outputFuturesPerMessageType.computeIfPresent(
                MessageType.CHECK_STORAGE_CONNECTIVITY_REQUEST,
                (keyMessageType, valueFuture) -> {
                    if (!valueFuture.isDone()) {
                        valueFuture.complete(storageConnectivityMap);
                    }
                    return CompletableFuture.completedFuture(Optional.empty());
                }
            );
        }

        @Override
        public void onServerPartitionsAssignmentResponseReceived(List<Integer> partitions) {
            outputFuturesPerMessageType.computeIfPresent(
                MessageType.SERVER_PARTITIONS_ASSIGNMENT_REQUEST,
                (keyMessageType, valueFuture) -> {
                    if (!valueFuture.isDone()) {
                        valueFuture.complete(partitions);
                    }
                    return CompletableFuture.completedFuture(Optional.empty());
                }
            );
        }

        /**
         * Handles the add preferred partition response message received.
         * @param result true if add preferred partition was successful, otherwise false.
         */
        @Override
        public void onAddPreferredPartitionResponseReceived(Boolean result) {
            CompletableFuture<Object> future = outputFuturesPerMessageType.get(MessageType.ADD_PREFERRED_PARTITION_REQUEST);

            if (future != null && !future.isDone()) {
                CompletableFuture<Object> oldValue =
                    outputFuturesPerMessageType.put(MessageType.ADD_PREFERRED_PARTITION_REQUEST,
                        CompletableFuture.completedFuture(Optional.empty()));

                if (oldValue != null) {
                    future.complete(result);
                }
            }
        }

        /**
         * Handles the remove preferred partition response message received.
         * @param result true if remove preferred partition was successful, otherwise false.
         */
        @Override
        public void onRemovePreferredPartitionResponseReceived(Boolean result) {
            CompletableFuture<Object> future =
                outputFuturesPerMessageType.get(MessageType.REMOVE_PREFERRED_PARTITION_REQUEST);

            if (future != null && !future.isDone()) {
                CompletableFuture<Object> oldValue =
                    outputFuturesPerMessageType.put(MessageType.REMOVE_PREFERRED_PARTITION_REQUEST,
                        CompletableFuture.completedFuture(Optional.empty()));

                if (oldValue != null) {
                    future.complete(result);
                }
            }
        }
    }
}<|MERGE_RESOLUTION|>--- conflicted
+++ resolved
@@ -5,11 +5,8 @@
 import com.wepay.riff.network.NetworkClient;
 import com.wepay.riff.util.Logging;
 import com.wepay.waltz.client.internal.Partition;
-<<<<<<< HEAD
 import com.wepay.waltz.common.message.AbstractMessage;
-=======
 import com.wepay.waltz.common.message.AddPreferredPartitionRequest;
->>>>>>> a2dd8e8f
 import com.wepay.waltz.common.message.CheckStorageConnectivityRequest;
 import com.wepay.waltz.common.message.RemovePreferredPartitionRequest;
 import com.wepay.waltz.common.message.FeedRequest;
@@ -243,6 +240,42 @@
         return responseFuture.thenApply(response -> (List<Integer>) response);
     }
 
+    /**
+     * Adds the given partition Id as a preferred partition on the server.
+     * The current thread waits for channel readiness before sending the request to the server. If this client
+     * is shutdown before that, an exceptionally completed CompletableFuture is returned.
+     *
+     * @param partitionId The partition Id to be added.
+     * @return a CompletableFuture which will complete with a {@code true} if the preferred partition is added
+     * successfully, a {@code false} otherwise, or an exception if any.
+     * @throws InterruptedException If thread interrupted while waiting for the channel to be ready.
+     */
+    public CompletableFuture<Boolean> addPreferredPartition(int partitionId) throws InterruptedException {
+        ReqId dummyReqId = new ReqId(clientId, 0, partitionId, 0);
+        CompletableFuture<Object> responseFuture =
+            sendRequestOnChannelActive(new AddPreferredPartitionRequest(dummyReqId, partitionId));
+
+        return responseFuture.thenApply(response -> (Boolean) response);
+    }
+
+    /**
+     * Removes the given partition Id as a preferred partition on the server.
+     * The current thread waits for channel readiness before sending the request to the server. If this client
+     * is shutdown before that, an exceptionally completed CompletableFuture is returned.
+     *
+     * @param partitionId The partition Id to be removed.
+     * @return a CompletableFuture which will complete with a {@code true} if the preferred partition is removed
+     * successfully, a {@code false} otherwise, or an exception if any.
+     * @throws InterruptedException If thread interrupted while waiting for the channel to be ready.
+     */
+    public CompletableFuture<Boolean> removePreferredPartition(int partitionId) throws InterruptedException {
+        ReqId dummyReqId = new ReqId(clientId, 0, partitionId, 0);
+        CompletableFuture<Object> responseFuture =
+            sendRequestOnChannelActive(new RemovePreferredPartitionRequest(dummyReqId, partitionId));
+
+        return responseFuture.thenApply(response -> (Boolean) response);
+    }
+
     private CompletableFuture<Object> sendRequestOnChannelActive(AbstractMessage requestMessage) throws InterruptedException {
         synchronized (lock) {
             while (running && !channelReady) {
@@ -272,94 +305,6 @@
                         }
                         return newFuture;
                     });
-    }
-
-    /**
-     * Adds the given partition Id as a preferred partition on the server.
-     * @param partitionId The partition Id to be added.
-     * @return Completable future with Boolean status. True if preferred partition is added successfully, otherwise
-     * false.
-     * @throws InterruptedException If thread interrupted while waiting for channel to be ready.
-     */
-    public CompletableFuture<Boolean> addPreferredPartition(int partitionId) throws InterruptedException {
-        synchronized (lock) {
-            if (running && !channelReady) {
-                lock.wait(CHANNEL_NOT_READY_TIMEOUT);
-            }
-
-            if (!running) {
-                CompletableFuture<Boolean> future = new CompletableFuture<>();
-                future.completeExceptionally(new Exception("Cannot reach server, network client instance shutdown"));
-                return future;
-            } else if (!channelReady) {
-                CompletableFuture<Boolean> future = new CompletableFuture<>();
-                future.completeExceptionally(new Exception("Cannot reach server, channel not ready"));
-                return future;
-            }
-
-            while (true) {
-                int msgType = MessageType.ADD_PREFERRED_PARTITION_REQUEST;
-                CompletableFuture<Object> future = outputFuturesPerMessageType.get(msgType);
-
-                if (future != null && !(future.isDone())) {
-                    return future.thenApply(f -> (Boolean) f);
-                } else {
-                    future = new CompletableFuture<>();
-                    outputFuturesPerMessageType.put(msgType, future);
-                    ReqId dummyReqId = new ReqId(clientId, 0, partitionId, 0);
-                    boolean sent = sendMessage(new AddPreferredPartitionRequest(dummyReqId, partitionId));
-
-                    if (!sent) {
-                        future.completeExceptionally(new Exception("Couldn't send message"));
-                    }
-                    return future.thenApply(f -> (Boolean) f);
-                }
-            }
-        }
-    }
-
-    /**
-     * Removes the given partition Id as a preferred partition on the server.
-     * @param partitionId The partition Id to be removed.
-     * @return Completable future with Boolean status. True if preferred partition is removed successfully, otherwise
-     * false.
-     * @throws InterruptedException If thread interrupted while waiting for channel to be ready.
-     */
-    public CompletableFuture<Boolean> removePreferredPartition(int partitionId) throws InterruptedException {
-        synchronized (lock) {
-            if (running && !channelReady) {
-                lock.wait(CHANNEL_NOT_READY_TIMEOUT);
-            }
-
-            if (!running) {
-                CompletableFuture<Boolean> future = new CompletableFuture<>();
-                future.completeExceptionally(new Exception("Cannot reach server, network client instance shutdown"));
-                return future;
-            } else if (!channelReady) {
-                CompletableFuture<Boolean> future = new CompletableFuture<>();
-                future.completeExceptionally(new Exception("Cannot reach server, channel not ready"));
-                return future;
-            }
-
-            while (true) {
-                int msgType = MessageType.REMOVE_PREFERRED_PARTITION_REQUEST;
-                CompletableFuture<Object> future = outputFuturesPerMessageType.get(msgType);
-
-                if (future != null && !(future.isDone())) {
-                    return future.thenApply(f -> (Boolean) f);
-                } else {
-                    future = new CompletableFuture<>();
-                    outputFuturesPerMessageType.put(msgType, future);
-                    ReqId dummyReqId = new ReqId(clientId, 0, partitionId, 0);
-                    boolean sent = sendMessage(new RemovePreferredPartitionRequest(dummyReqId, partitionId));
-
-                    if (!sent) {
-                        future.completeExceptionally(new Exception("Couldn't send message"));
-                    }
-                    return future.thenApply(f -> (Boolean) f);
-                }
-            }
-        }
     }
 
     @Override
@@ -554,43 +499,30 @@
             );
         }
 
-        /**
-         * Handles the add preferred partition response message received.
-         * @param result true if add preferred partition was successful, otherwise false.
-         */
         @Override
         public void onAddPreferredPartitionResponseReceived(Boolean result) {
-            CompletableFuture<Object> future = outputFuturesPerMessageType.get(MessageType.ADD_PREFERRED_PARTITION_REQUEST);
-
-            if (future != null && !future.isDone()) {
-                CompletableFuture<Object> oldValue =
-                    outputFuturesPerMessageType.put(MessageType.ADD_PREFERRED_PARTITION_REQUEST,
-                        CompletableFuture.completedFuture(Optional.empty()));
-
-                if (oldValue != null) {
-                    future.complete(result);
-                }
-            }
-        }
-
-        /**
-         * Handles the remove preferred partition response message received.
-         * @param result true if remove preferred partition was successful, otherwise false.
-         */
+            outputFuturesPerMessageType.computeIfPresent(
+                MessageType.ADD_PREFERRED_PARTITION_REQUEST,
+                (keyMessageType, valueFuture) -> {
+                    if (!valueFuture.isDone()) {
+                        valueFuture.complete(result);
+                    }
+                    return CompletableFuture.completedFuture(Optional.empty());
+                }
+            );
+        }
+
         @Override
         public void onRemovePreferredPartitionResponseReceived(Boolean result) {
-            CompletableFuture<Object> future =
-                outputFuturesPerMessageType.get(MessageType.REMOVE_PREFERRED_PARTITION_REQUEST);
-
-            if (future != null && !future.isDone()) {
-                CompletableFuture<Object> oldValue =
-                    outputFuturesPerMessageType.put(MessageType.REMOVE_PREFERRED_PARTITION_REQUEST,
-                        CompletableFuture.completedFuture(Optional.empty()));
-
-                if (oldValue != null) {
-                    future.complete(result);
-                }
-            }
+            outputFuturesPerMessageType.computeIfPresent(
+                MessageType.REMOVE_PREFERRED_PARTITION_REQUEST,
+                (keyMessageType, valueFuture) -> {
+                    if (!valueFuture.isDone()) {
+                        valueFuture.complete(result);
+                    }
+                    return CompletableFuture.completedFuture(Optional.empty());
+                }
+            );
         }
     }
 }