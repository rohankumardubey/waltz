package com.wepay.waltz.client;

import com.wepay.waltz.client.internal.RpcClient;
import com.wepay.waltz.client.internal.mock.MockDriver;
import com.wepay.waltz.client.internal.mock.MockServerPartition;
import com.wepay.waltz.common.message.ReqId;
import com.wepay.waltz.test.util.StringSerializer;
import com.wepay.zktools.clustermgr.Endpoint;
import com.wepay.zktools.util.Uninterruptibly;
import org.junit.Test;

import java.nio.charset.StandardCharsets;
import java.sql.Connection;
import java.sql.PreparedStatement;
import java.sql.SQLException;
import java.util.ArrayList;
import java.util.Collections;
import java.util.HashMap;
import java.util.Map;
import java.util.Properties;
import java.util.Set;
import java.util.concurrent.CompletableFuture;
import java.util.concurrent.CountDownLatch;
import java.util.concurrent.Future;
import java.util.concurrent.atomic.AtomicInteger;

import static org.junit.Assert.assertEquals;
import static org.junit.Assert.assertTrue;
import static org.junit.Assert.fail;

public class AbstractClientCallbacksForJDBCTest {

    private static final String CLIENT_HIGH_WATER_MARK_TABLE_NAME = "TEST_CLIENT_HIGH_WATER_MARK";
    private static final int MAX_ATTEMPTS = 3;

    @Test
    public void testRetryThenSuccess() throws Exception {
        TestDataSource dataSource = new TestDataSource("TEST_RETRY_SUCC");
        Connection connection = dataSource.getConnection();
        dropSchema(connection);
        createSchema(connection);

        Map<Integer, MockServerPartition> serverPartitions = MockServerPartition.create(1);
        MockDriver mockDriver1 = new MockDriver(1, serverPartitions);
        WaltzClientConfig config1 = new WaltzClientConfig(new Properties());
        config1.setObject(WaltzClientConfig.MOCK_DRIVER, mockDriver1);

        CountDownLatch latch = new CountDownLatch(1);
        AtomicInteger executionCount = new AtomicInteger(0);
        AtomicInteger failureCount = new AtomicInteger(0);

        WaltzClientCallbacks callbacks1 = new AbstractClientCallbacksForJDBC(dataSource, CLIENT_HIGH_WATER_MARK_TABLE_NAME) {
            @Override
            protected void applyTransaction(Transaction transaction, Connection connection) throws SQLException {
                if (executionCount.incrementAndGet() < 3) {
                    throw new SQLException("test");
                } else {
                    latch.countDown();
                }
            }

            @Override
            public void uncaughtException(int partitionId, long transactionId, Throwable exception) {
                latch.countDown();
            }
        };

        WaltzClient client1 = new WaltzClient(callbacks1, config1);

        client1.submit(mkTransactionContext(0));

        latch.await();

        assertEquals(MAX_ATTEMPTS, executionCount.get());
        assertEquals(0, failureCount.get());
    }

    @Test
    public void testRetryThenFailure() throws Exception {
        TestDataSource dataSource = new TestDataSource("TEST_RETRY_FAIL");
        Connection connection = dataSource.getConnection();
        dropSchema(connection);
        createSchema(connection);

        Map<Integer, MockServerPartition> serverPartitions = MockServerPartition.create(1);
        MockDriver mockDriver1 = new MockDriver(1, serverPartitions);
        WaltzClientConfig config1 = new WaltzClientConfig(new Properties());
        config1.setObject(WaltzClientConfig.MOCK_DRIVER, mockDriver1);

        CountDownLatch latch = new CountDownLatch(1);
        AtomicInteger executionCount = new AtomicInteger(0);
        AtomicInteger failureCount = new AtomicInteger(0);

        WaltzClientCallbacks callbacks1 = new AbstractClientCallbacksForJDBC(dataSource, CLIENT_HIGH_WATER_MARK_TABLE_NAME) {
            @Override
            protected void applyTransaction(Transaction transaction, Connection connection) throws SQLException {
                if (executionCount.incrementAndGet() < MAX_ATTEMPTS) {
                    throw new SQLException("test");
                } else {
                    throw new RuntimeException("test");
                }
            }

            @Override
            public void uncaughtException(int partitionId, long transactionId, Throwable exception) {
                failureCount.incrementAndGet();
                latch.countDown();
            }
        };

        WaltzClient client1 = new WaltzClient(callbacks1, config1);

        client1.submit(mkTransactionContext(0));

        latch.await();

        assertEquals(MAX_ATTEMPTS, executionCount.get());
        assertEquals(1, failureCount.get());
    }

    @Test
    public void testConcurrentClients() throws Exception {
        TestDataSource dataSource = new TestDataSource("TEST_CONCURRENT");
        Connection connection = dataSource.getConnection();
        dropSchema(connection);
        createSchema(connection);

        Map<Integer, MockServerPartition> serverPartitions = MockServerPartition.create(1);
        MockDriver mockDriver1 = new MockDriver(1, serverPartitions);
        WaltzClientConfig config1 = new WaltzClientConfig(new Properties());
        config1.setObject(WaltzClientConfig.MOCK_DRIVER, mockDriver1);

        MockDriver mockDriver2 = new MockDriver(1, serverPartitions);
        WaltzClientConfig config2 = new WaltzClientConfig(new Properties());
        config2.setObject(WaltzClientConfig.MOCK_DRIVER, mockDriver2);

        final CountDownLatch latch = new CountDownLatch(1);

        final int numTransactions = 1000;
        final ArrayList<String> resultsAll = new ArrayList<>();
        final ArrayList<String> results1 = new ArrayList<>();
        final ArrayList<String> results2 = new ArrayList<>();

        WaltzClientCallbacks callbacks1 = new AbstractClientCallbacksForJDBC(dataSource, CLIENT_HIGH_WATER_MARK_TABLE_NAME) {
            @Override
            protected void applyTransaction(Transaction transaction, Connection connection) throws SQLException {
                synchronized (results1) {
                    results1.add(transaction.getTransactionData(StringSerializer.INSTANCE));
                }
                synchronized (resultsAll) {
                    resultsAll.add(transaction.getTransactionData(StringSerializer.INSTANCE));
                    if (resultsAll.size() >= numTransactions) {
                        latch.countDown();
                    }
                }
            }

            @Override
            public void uncaughtException(int partitionId, long transactionId, Throwable exception) {
                latch.countDown();
            }
        };

        WaltzClientCallbacks callbacks2 = new AbstractClientCallbacksForJDBC(dataSource, CLIENT_HIGH_WATER_MARK_TABLE_NAME) {
            @Override
            protected void applyTransaction(Transaction transaction, Connection connection) throws SQLException {
                synchronized (results2) {
                    results2.add(transaction.getTransactionData(StringSerializer.INSTANCE));
                }
                synchronized (resultsAll) {
                    resultsAll.add(transaction.getTransactionData(StringSerializer.INSTANCE));
                    if (resultsAll.size() >= numTransactions) {
                        latch.countDown();
                    }
                }
            }

            @Override
            public void uncaughtException(int partitionId, long transactionId, Throwable exception) {
                latch.countDown();
            }
        };

        WaltzClient client1 = new WaltzClient(callbacks1, config1);
        WaltzClient client2 = new WaltzClient(callbacks2, config2);

        ArrayList<String> expectedAll = new ArrayList<>();
        for (int i = 0; i < numTransactions; i += 2) {
            client1.submit(mkTransactionContext(i));
            client2.submit(mkTransactionContext(i + 1));
            expectedAll.add(String.format("test data: %04d", i));
            expectedAll.add(String.format("test data: %04d", i + 1));
        }

        latch.await();

        Collections.sort(resultsAll);

        ArrayList<String> unioned = new ArrayList<>();
        unioned.addAll(results1);
        unioned.addAll(results2);
        Collections.sort(unioned);

        assertEquals(expectedAll, resultsAll);
        assertEquals(expectedAll, unioned);
        assertEquals(expectedAll.size(), results1.size() + results2.size());
    }

    @Test
    public void testDatabaseDown() throws Exception {
        TestDataSource dataSource = new TestDataSource("TEST_DB_DOWN");
        Connection connection = dataSource.getConnection();
        dropSchema(connection);
        createSchema(connection);

        CountDownLatch latch = new CountDownLatch(1);
        AtomicInteger executionCount = new AtomicInteger(0);
        AtomicInteger failureCount = new AtomicInteger(0);

        WaltzClientCallbacks callbacks1 = new AbstractClientCallbacksForJDBC(dataSource, CLIENT_HIGH_WATER_MARK_TABLE_NAME) {
            @Override
            protected void applyTransaction(Transaction transaction, Connection connection) throws SQLException {
                executionCount.incrementAndGet();
                latch.countDown();
            }

            @Override
            public void uncaughtException(int partitionId, long transactionId, Throwable exception) {
                latch.countDown();
            }
        };

        assertEquals(-1L, callbacks1.getClientHighWaterMark(0));

        dataSource.makeDbDown();

        Thread thread = new Thread(() -> {
<<<<<<< HEAD
            RpcClient mockRpcClient = new RpcClient() {
                @Override
                public Future<byte[]> getTransactionData(int partitionId, long transactionId) {
                    return CompletableFuture.completedFuture("dummy".getBytes(StandardCharsets.UTF_8));
                }

                @Override
                public Future<Long> getHighWaterMark(int partitionId) {
                    return CompletableFuture.completedFuture(-1L);
                }

                @Override
                public void close() {
                }

                @Override
                public CompletableFuture<Map<Endpoint, Map<String, Boolean>>> checkServerConnections(Set<Endpoint> serverEndpoints) {
                    return CompletableFuture.completedFuture(new HashMap<>());
                }
            };

            Transaction transaction = new Transaction(0, 0, new ReqId(0, 0, 0, 0), mockRpcClient);

=======
>>>>>>> de44ee56
            try {
                callbacks1.applyTransaction(mkTransaction());
            } catch (Exception ex) {
                failureCount.incrementAndGet();
            } finally {
                latch.countDown();
            }
        });

        thread.start();

        // applyTransaction will retry until database comes back.
        int maxBadConnections = dataSource.numConnectionsMade() + 3;
        while (dataSource.numConnectionsMade() < maxBadConnections && thread.isAlive()) {
            Uninterruptibly.sleep(10);
        }

        dataSource.makeDbUp();

        latch.await();

        assertEquals(1, executionCount.get());
        assertEquals(0, failureCount.get());
        assertTrue(dataSource.numConnectionsMade() >= maxBadConnections);
    }

    @Test
    public void testOnErrorGettingClientHighWaterMark() throws Exception {
        TestDataSource dataSource = new TestDataSource("TEST_EXCEPTION_IN_GET_CLIENT_HIGH_WATER_MARK");
        Connection connection = dataSource.getConnection();
        dropSchema(connection);
        createSchema(connection);

        Map<Integer, MockServerPartition> serverPartitions = MockServerPartition.create(1);
        MockDriver mockDriver1 = new MockDriver(1, serverPartitions);
        WaltzClientConfig config1 = new WaltzClientConfig(new Properties());
        config1.setObject(WaltzClientConfig.MOCK_DRIVER, mockDriver1);

        WaltzClientCallbacks callbacks1 = new AbstractClientCallbacksForJDBC(dataSource, CLIENT_HIGH_WATER_MARK_TABLE_NAME) {
            private int expectedAttempts = 0;

            @Override
            protected void onErrorGettingClientHighWaterMark(int attempts, SQLException exception) {
                expectedAttempts++;

                assertEquals(expectedAttempts, attempts);

                if (attempts == 5) {
                    throw new RuntimeException("no more attempts", exception);
                } else if (attempts > 5) {
                    fail();
                }
            }

            @Override
            protected void applyTransaction(Transaction transaction, Connection connection) throws SQLException {
                // Do nothing
            }

            @Override
            public void uncaughtException(int partitionId, long transactionId, Throwable exception) {
                // Do nothing
            }
        };

        WaltzClient client1 = new WaltzClient(callbacks1, config1);

        dataSource.makeDbDown();

        try {
            client1.submit(mkTransactionContext(0));
            fail();

        } catch (RuntimeException ex) {
            assertEquals("no more attempts", ex.getMessage());
            assertTrue(ex.getCause() instanceof SQLException);
        }
    }

    @Test
    public void testForbiddenCommit() throws Exception {
        testForbiddenJdbcCalls("commit", Connection::commit);
    }

    @Test
    public void testForbiddenRollback() throws Exception {
        testForbiddenJdbcCalls("rollback", Connection::rollback);
    }

    @Test
    public void testForbiddenSetAutoCommit() throws Exception {
        testForbiddenJdbcCalls("setAutoCommit", connection -> connection.setAutoCommit(false));
    }

    @Test
    public void testForbiddenSetTransactionIsolation() throws Exception {
        int isolation = Connection.TRANSACTION_REPEATABLE_READ;
        testForbiddenJdbcCalls("setTransactionIsolation", connection -> connection.setTransactionIsolation(isolation)
        );
    }

    @Test
    public void testForbiddenSetCatalog() throws Exception {
        testForbiddenJdbcCalls("setCatalog", connection -> connection.setCatalog("another"));
    }

    @Test
    public void testForbiddenSetReadOnly() throws Exception {
        testForbiddenJdbcCalls("setReadOnly", connection -> connection.setReadOnly(true));
    }

    @Test
    public void testForbiddenUnwrap() throws Exception {
        testForbiddenJdbcCalls("unwrap", connection -> connection.unwrap(Connection.class));
    }

    private void testForbiddenJdbcCalls(String methodName, JdbcCall jdbcCall) throws Exception {
        TestDataSource dataSource = new TestDataSource("TEST_FORBIDDEN_" + methodName);
        try (Connection connection = dataSource.getConnection()) {
            dropSchema(connection);
            createSchema(connection);

            WaltzClientCallbacks callbacks = new AbstractClientCallbacksForJDBC(dataSource, CLIENT_HIGH_WATER_MARK_TABLE_NAME) {
                @Override
                protected void applyTransaction(Transaction transaction, Connection connection) throws SQLException {
                    try {
                        jdbcCall.run(connection);
                    } catch (SQLException ex) {
                        throw new IllegalStateException(ex);
                    }
                }

                @Override
                public void uncaughtException(int partitionId, long transactionId, Throwable exception) {
                }
            };

            // set up the internal state fo the callback class
            callbacks.getClientHighWaterMark(0);

            try {
                callbacks.applyTransaction(mkTransaction());
                fail();

            } catch (IllegalStateException ex) {
                Throwable cause = ex.getCause();
                if (cause instanceof AbstractClientCallbacksForJDBC.ForbiddenJdbcCallException) {
                    assertEquals(
                        methodName,
                        ((AbstractClientCallbacksForJDBC.ForbiddenJdbcCallException) cause).methodName
                    );
                } else {
                    throw ex;
                }
            }
        }
    }

    private void createSchema(Connection connection) throws SQLException {
        PreparedStatement stmt = connection.prepareStatement(
            "CREATE TABLE " + CLIENT_HIGH_WATER_MARK_TABLE_NAME + " ("
                + " PARTITION_ID INTEGER NOT NULL,"
                + " HIGH_WATER_MARK BIGINT NOT NULL,"
                + " PRIMARY KEY (PARTITION_ID)"
                + ");"
        );
        try {
            stmt.execute();
            connection.commit();
        } catch (SQLException ex) {
            try {
                connection.rollback();
            } catch (SQLException ex2) {
                // Ignore
            }
        } finally {
            try {
                stmt.close();
            } catch (SQLException ex2) {
                // Ignore
            }

        }
    }

    private void dropSchema(Connection connection) {
        try {
            PreparedStatement stmt = connection.prepareStatement(
                "DROP TABLE IF EXISTS " + CLIENT_HIGH_WATER_MARK_TABLE_NAME + ";"
            );
            try {
                stmt.execute();
                stmt.close();
                connection.commit();
            } catch (Throwable ex) {
                try {
                    connection.rollback();
                } catch (SQLException ex2) {
                    // Ignore
                }
            } finally {
                try {
                    stmt.close();
                } catch (SQLException ex2) {
                    // Ignore
                }
            }
        } catch (Throwable ex) {
            // Ignore
        }
    }

    private TransactionContext mkTransactionContext(final int seqNum) {
        return new TransactionContext() {
            @Override
            public int partitionId(int numPartitions) {
                return 0;
            }

            @Override
            public boolean execute(TransactionBuilder builder) {
                builder.setTransactionData(String.format("test data: %04d", seqNum), StringSerializer.INSTANCE);
                return true;
            }
        };
    }

    private Transaction mkTransaction() {
        RpcClient mockRpcClient = new RpcClient() {
            @Override
            public Future<byte[]> getTransactionData(int partitionId, long transactionId) {
                return CompletableFuture.completedFuture("dummy".getBytes(StandardCharsets.UTF_8));
            }

            @Override
            public Future<Long> getHighWaterMark(int partitionId) {
                return CompletableFuture.completedFuture(-1L);
            }

            @Override
            public void close() {
            }
        };

        return new Transaction(0, 0, new ReqId(0, 0, 0, 0), mockRpcClient);
    }

    private interface JdbcCall {
        void run(Connection conn) throws SQLException;
    }

}<|MERGE_RESOLUTION|>--- conflicted
+++ resolved
@@ -235,32 +235,6 @@
         dataSource.makeDbDown();
 
         Thread thread = new Thread(() -> {
-<<<<<<< HEAD
-            RpcClient mockRpcClient = new RpcClient() {
-                @Override
-                public Future<byte[]> getTransactionData(int partitionId, long transactionId) {
-                    return CompletableFuture.completedFuture("dummy".getBytes(StandardCharsets.UTF_8));
-                }
-
-                @Override
-                public Future<Long> getHighWaterMark(int partitionId) {
-                    return CompletableFuture.completedFuture(-1L);
-                }
-
-                @Override
-                public void close() {
-                }
-
-                @Override
-                public CompletableFuture<Map<Endpoint, Map<String, Boolean>>> checkServerConnections(Set<Endpoint> serverEndpoints) {
-                    return CompletableFuture.completedFuture(new HashMap<>());
-                }
-            };
-
-            Transaction transaction = new Transaction(0, 0, new ReqId(0, 0, 0, 0), mockRpcClient);
-
-=======
->>>>>>> de44ee56
             try {
                 callbacks1.applyTransaction(mkTransaction());
             } catch (Exception ex) {
