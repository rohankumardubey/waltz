--- conflicted
+++ resolved
@@ -115,12 +115,6 @@
                 }
             }
 
-<<<<<<< HEAD
-            try {
-                String[] hostAndPortArray = hostAndPort.split(":");
-                if (hostAndPortArray.length != 2) {
-                    throw new IllegalArgumentException("Storage must be in format of host:admin_port");
-=======
             StringBuilder partitionInfoStringBuilder = new StringBuilder();
             for (String[] hostAndPortArray : hostsAndPorts) {
                 try {
@@ -134,7 +128,6 @@
                 } catch (Exception e) {
                     throw new SubCommandFailedException(String.format("Cannot fetch partition ownership for %s:%s:%n%s",
                             hostAndPortArray[0], hostAndPortArray[1], e.getMessage()));
->>>>>>> 3db0d49d
                 }
             }
             System.out.println(partitionInfoStringBuilder.toString());
